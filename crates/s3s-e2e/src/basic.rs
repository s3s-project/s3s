use crate::case;
use crate::utils::*;

use std::sync::Arc;

use s3s_test::Result;
use s3s_test::TestFixture;
use s3s_test::TestSuite;
use s3s_test::tcx::TestContext;

use aws_sdk_s3::primitives::ByteStream;
use aws_sdk_s3::primitives::SdkBody;

use bytes::Bytes;
use futures::StreamExt as _;
use http_body_util::StreamBody;

pub fn register(tcx: &mut TestContext) {
    case!(tcx, Basic, Essential, test_list_buckets);
    case!(tcx, Basic, Essential, test_list_objects);
    case!(tcx, Basic, Essential, test_get_object);
    case!(tcx, Basic, Essential, test_delete_object);
    case!(tcx, Basic, Essential, test_head_operations);
    case!(tcx, Basic, Put, test_put_object_tiny);
    case!(tcx, Basic, Put, test_put_object_with_metadata);
    case!(tcx, Basic, Put, test_put_object_larger);
    case!(tcx, Basic, Put, test_put_object_with_checksum_algorithm);
    case!(tcx, Basic, Put, test_put_object_with_content_checksums);
    case!(tcx, Basic, Copy, test_copy_object);
}

struct Basic {
    s3: aws_sdk_s3::Client,
}

impl TestSuite for Basic {
    #[tracing::instrument(skip_all)]
    async fn setup() -> Result<Self> {
        let sdk_conf = aws_config::from_env().load().await;

        let s3 = aws_sdk_s3::Client::from_conf(
            aws_sdk_s3::config::Builder::from(&sdk_conf)
                .force_path_style(true) // FIXME: remove force_path_style
                .build(),
        );

        Ok(Self { s3 })
    }
}

struct Essential {
    s3: aws_sdk_s3::Client,
}

impl TestFixture<Basic> for Essential {
    async fn setup(suite: Arc<Basic>) -> Result<Self> {
        Ok(Self { s3: suite.s3.clone() })
    }
}

impl Essential {
    async fn test_list_buckets(self: Arc<Self>) -> Result {
        let s3 = &self.s3;

        let buckets = ["test-list-buckets-1", "test-list-buckets-2"];

        {
            for &bucket in &buckets {
                delete_bucket_loose(s3, bucket).await?;
            }
        }

        {
            for &bucket in &buckets {
                create_bucket(s3, bucket).await?;
            }

            let resp = s3.list_buckets().send().await?;
            let bucket_list: Vec<_> = resp.buckets.as_deref().unwrap().iter().filter_map(|b| b.name()).collect();

            for &bucket in &buckets {
                assert!(bucket_list.contains(&bucket));
                s3.head_bucket().bucket(bucket).send().await?;
            }
        }

        {
            for &bucket in &buckets {
                delete_bucket_strict(s3, bucket).await?;
            }
        }

        Ok(())
    }

    async fn test_list_objects(self: Arc<Self>) -> Result {
        let s3 = &self.s3;

        let bucket = "test-list-objects";
        let keys = ["file-1", "file-2", "file-3"];
        let content = "hello world 你好世界 123456 !@#$%😂^&*()";

        {
            for key in &keys {
                delete_object_loose(s3, bucket, key).await?;
            }
            delete_bucket_loose(s3, bucket).await?;
        }

        {
            create_bucket(s3, bucket).await?;

            for &key in &keys {
                s3.put_object()
                    .bucket(bucket)
                    .key(key)
                    .body(ByteStream::from_static(content.as_bytes()))
                    .send()
                    .await?;
            }

            let resp = s3.list_objects_v2().bucket(bucket).send().await?;
            let object_list: Vec<_> = resp.contents.as_deref().unwrap().iter().filter_map(|o| o.key()).collect();

            for &key in &keys {
                assert!(object_list.contains(&key));
                s3.head_object().bucket(bucket).key(key).send().await?;
            }
        }

        {
            for &key in &keys {
                delete_object_strict(s3, bucket, key).await?;
            }
            delete_bucket_strict(s3, bucket).await?;
        }

        Ok(())
    }

    async fn test_get_object(self: Arc<Self>) -> Result {
        let s3 = &self.s3;

        let bucket = "test-get-object";
        let key = "file-1";
        let content = "hello world 你好世界 123456 !@#$%😂^&*()";

        {
            delete_object_loose(s3, bucket, key).await?;
            delete_bucket_loose(s3, bucket).await?;
        }

        {
            create_bucket(s3, bucket).await?;

            s3.put_object()
                .bucket(bucket)
                .key(key)
                .body(ByteStream::from_static(content.as_bytes()))
                .send()
                .await?;

            let resp = s3.get_object().bucket(bucket).key(key).send().await?;

            let body = resp.body.collect().await?;
            let body = String::from_utf8(body.to_vec())?;
            assert_eq!(body, content);
        }

        {
            delete_object_strict(s3, bucket, key).await?;
            delete_bucket_strict(s3, bucket).await?;
        }

        Ok(())
    }

    async fn test_delete_object(self: Arc<Self>) -> Result {
        let s3 = &self.s3;

        let bucket = "test-delete-object";
        let key = "file-to-delete";
        let content = "content to be deleted";

        {
            delete_object_loose(s3, bucket, key).await?;
            delete_bucket_loose(s3, bucket).await?;
        }

        {
            create_bucket(s3, bucket).await?;

            // Put an object
            s3.put_object()
                .bucket(bucket)
                .key(key)
                .body(ByteStream::from_static(content.as_bytes()))
                .send()
                .await?;

            // Verify object exists
            s3.head_object().bucket(bucket).key(key).send().await?;

            // Delete the object
            s3.delete_object().bucket(bucket).key(key).send().await?;

            // Verify object no longer exists
            let result = s3.head_object().bucket(bucket).key(key).send().await;
            assert!(result.is_err());
        }

        {
            delete_bucket_strict(s3, bucket).await?;
        }

        Ok(())
    }

    async fn test_head_operations(self: Arc<Self>) -> Result {
        let s3 = &self.s3;

        let bucket = "test-head-operations";
        let key = "head-test-file";
        let content = "content for head operations";

        {
            delete_object_loose(s3, bucket, key).await?;
            delete_bucket_loose(s3, bucket).await?;
        }

        {
            create_bucket(s3, bucket).await?;

            // Test HeadBucket
            let head_bucket_resp = s3.head_bucket().bucket(bucket).send().await?;
            assert!(head_bucket_resp.bucket_region().is_some() || head_bucket_resp.bucket_region().is_none()); // Just check response is valid

            // Put an object
            s3.put_object()
                .bucket(bucket)
                .key(key)
                .body(ByteStream::from_static(content.as_bytes()))
                .send()
                .await?;

            // Test HeadObject
            let head_object_resp = s3.head_object().bucket(bucket).key(key).send().await?;
            assert_eq!(head_object_resp.content_length().unwrap_or(0), i64::try_from(content.len())?);
        }

        {
            delete_object_strict(s3, bucket, key).await?;
            delete_bucket_strict(s3, bucket).await?;
        }

        Ok(())
    }
}

struct Put {
    s3: aws_sdk_s3::Client,
    bucket: String,
    key: String,
}

impl TestFixture<Basic> for Put {
    #[tracing::instrument(skip_all)]
    async fn setup(suite: Arc<Basic>) -> Result<Self> {
        let s3 = &suite.s3;
        let bucket = "test-put";
        let key = "file";

        delete_object_loose(s3, bucket, key).await?;
        delete_bucket_loose(s3, bucket).await?;

        create_bucket(s3, bucket).await?;

        Ok(Self {
            s3: suite.s3.clone(),
            bucket: bucket.to_owned(),
            key: key.to_owned(),
        })
    }

    #[tracing::instrument(skip_all)]
    async fn teardown(self) -> Result {
        let Self { s3, bucket, key } = &self;

        delete_object_loose(s3, bucket, key).await?;
        delete_bucket_loose(s3, bucket).await?;

        Ok(())
    }
}

impl Put {
    async fn test_put_object_tiny(self: Arc<Self>) -> Result {
        let s3 = &self.s3;
        let bucket = self.bucket.as_str();
        let key = self.key.as_str();

        let contents = ["", "1", "22", "333"];

        for content in contents {
            s3.put_object()
                .bucket(bucket)
                .key(key)
                .body(ByteStream::from_static(content.as_bytes()))
                .send()
                .await?;

            let resp = s3.get_object().bucket(bucket).key(key).send().await?;
            let body = resp.body.collect().await?;
            let body = String::from_utf8(body.to_vec())?;
            assert_eq!(body, content);
        }

        Ok(())
    }

    async fn test_put_object_with_metadata(self: Arc<Self>) -> Result {
        let s3 = &self.s3;
        let bucket = self.bucket.as_str();
        let key = "file-with-metadata";

        let content = "object with custom metadata";
        let metadata_key = "test-key";
        let metadata_value = "test-value";

        s3.put_object()
            .bucket(bucket)
            .key(key)
            .body(ByteStream::from_static(content.as_bytes()))
            .metadata(metadata_key, metadata_value)
            .content_type("text/plain")
            .send()
            .await?;

        // Verify object content
        let resp = s3.get_object().bucket(bucket).key(key).send().await?;
        let body = resp.body.collect().await?;
        let body = String::from_utf8(body.to_vec())?;
        assert_eq!(body, content);

        // Check metadata using head_object (more reliable for metadata)
        let head_resp = s3.head_object().bucket(bucket).key(key).send().await?;

        // FIXME: s3s-fs does not return correct content type
        // // Check content type if supported
        // if let Some(content_type) = head_resp.content_type() {
        //     assert_eq!(content_type, "text/plain");
        // }

        let metadata = head_resp.metadata().unwrap();
        let value = metadata.get(metadata_key).unwrap();
        assert_eq!(value, metadata_value);

        Ok(())
    }

    async fn test_put_object_larger(self: Arc<Self>) -> Result {
        let s3 = &self.s3;
        let bucket = self.bucket.as_str();
        let key = "large-file";

        // Create a larger object (1KB)
        let content = "x".repeat(1024);

        s3.put_object()
            .bucket(bucket)
            .key(key)
            .body(ByteStream::from(content.clone().into_bytes()))
            .send()
            .await?;

        let resp = s3.get_object().bucket(bucket).key(key).send().await?;
        let body = resp.body.collect().await?;
        let body = String::from_utf8(body.to_vec())?;
        assert_eq!(body, content);
        assert_eq!(body.len(), 1024);

        Ok(())
    }

    async fn test_put_object_with_checksum_algorithm(self: Arc<Self>) -> Result {
        use aws_sdk_s3::types::ChecksumAlgorithm;
        use aws_sdk_s3::types::ChecksumMode;

        let s3 = &self.s3;
        let bucket = self.bucket.as_str();
        let key = "with-checksum-trailer";

        for checksum_algorithm in [
            ChecksumAlgorithm::Crc32,
            ChecksumAlgorithm::Crc32C,
            ChecksumAlgorithm::Sha1,
            ChecksumAlgorithm::Sha256,
            ChecksumAlgorithm::Crc64Nvme,
        ] {
            let body = {
                let bytes = Bytes::from_static(&[b'a'; 1024]);

                let stream = futures::stream::repeat_with(move || {
                    let frame = http_body::Frame::data(bytes.clone());
                    Ok::<_, std::io::Error>(frame)
                });

                let body = WithSizeHint::new(StreamBody::new(stream.take(70)), 70 * 1024);
                ByteStream::new(SdkBody::from_body_1_x(body))
            };

            let put_resp = s3
                .put_object()
                .bucket(bucket)
                .key(key)
                .checksum_algorithm(checksum_algorithm.clone())
                .body(body)
                .send()
                .await?;

            let put_resp_checksum = match checksum_algorithm {
                ChecksumAlgorithm::Crc32 => put_resp
                    .checksum_crc32()
                    .expect("PUT should return checksum when checksum_algorithm is used"),
                ChecksumAlgorithm::Crc32C => put_resp
                    .checksum_crc32_c()
                    .expect("PUT should return checksum when checksum_algorithm is used"),
                ChecksumAlgorithm::Sha1 => put_resp
                    .checksum_sha1()
                    .expect("PUT should return checksum when checksum_algorithm is used"),
                ChecksumAlgorithm::Sha256 => put_resp
                    .checksum_sha256()
                    .expect("PUT should return checksum when checksum_algorithm is used"),
                ChecksumAlgorithm::Crc64Nvme => put_resp
                    .checksum_crc64_nvme()
                    .expect("PUT should return checksum when checksum_algorithm is used"),
                _ => panic!("Unsupported checksum algorithm"),
            };

            let mut resp = s3
                .get_object()
                .bucket(bucket)
                .key(key)
                .checksum_mode(ChecksumMode::Enabled)
                .send()
                .await?;

            let body = std::mem::replace(&mut resp.body, ByteStream::new(SdkBody::empty()))
                .collect()
                .await?;
<<<<<<< HEAD
            // let body = resp.body.collect().await?;
=======
>>>>>>> e2c07233
            let body = String::from_utf8(body.to_vec())?;
            assert_eq!(body, "a".repeat(70 * 1024));

            let get_resp_checksum = match checksum_algorithm {
                ChecksumAlgorithm::Crc32 => resp.checksum_crc32(),
                ChecksumAlgorithm::Crc32C => resp.checksum_crc32_c(),
                ChecksumAlgorithm::Sha1 => resp.checksum_sha1(),
                ChecksumAlgorithm::Sha256 => resp.checksum_sha256(),
                ChecksumAlgorithm::Crc64Nvme => resp.checksum_crc64_nvme(),
                _ => panic!("Unsupported checksum algorithm"),
            };

            assert_eq!(get_resp_checksum, Some(put_resp_checksum));
        }

        Ok(())
    }

    async fn test_put_object_with_content_checksums(self: Arc<Self>) -> Result {
<<<<<<< HEAD
=======
        use base64::Engine;

>>>>>>> e2c07233
        let s3 = &self.s3;
        let bucket = self.bucket.as_str();
        let key = "file-with-content-checksums";

        // Create test content
        let content = "Hello, World! This is a test content for checksum validation. 你好世界！";
        let content_bytes = content.as_bytes();

        // Calculate MD5 hash
        let md5_digest = md5::compute(content_bytes);
        let md5_hash = base64_simd::STANDARD.encode_to_string(md5_digest.as_ref());

        // Test with Content-MD5
        s3.put_object()
            .bucket(bucket)
            .key(format!("{key}-md5"))
            .body(ByteStream::from_static(content_bytes))
            .content_md5(&md5_hash)
            .send()
            .await?;

        // Test with different content sizes and MD5
        let large_content = "x".repeat(2048);
        let large_md5_digest = md5::compute(large_content.as_bytes());
        let large_md5_hash = base64_simd::STANDARD.encode_to_string(large_md5_digest.as_ref());

        s3.put_object()
            .bucket(bucket)
            .key(format!("{key}-large"))
            .body(ByteStream::from(large_content.clone().into_bytes()))
            .content_md5(&large_md5_hash)
            .send()
            .await?;

        // Test with empty content and MD5
        let empty_content = "";
        let empty_md5_digest = md5::compute(empty_content.as_bytes());
        let empty_md5_hash = base64_simd::STANDARD.encode_to_string(empty_md5_digest.as_ref());

        s3.put_object()
            .bucket(bucket)
            .key(format!("{key}-empty"))
            .body(ByteStream::from_static(empty_content.as_bytes()))
            .content_md5(&empty_md5_hash)
            .send()
            .await?;

        // Verify all objects were uploaded correctly
        for (suffix, expected_content) in [("md5", content), ("large", &large_content), ("empty", empty_content)] {
            let resp = s3.get_object().bucket(bucket).key(format!("{key}-{suffix}")).send().await?;

            let body = resp.body.collect().await?;
            let body = String::from_utf8(body.to_vec())?;
            assert_eq!(body, expected_content);
        }

        // Test with incorrect MD5 (should fail)
        let incorrect_md5 = base64_simd::STANDARD.encode_to_string(b"incorrect_md5_hash");
        let result = s3
            .put_object()
            .bucket(bucket)
            .key(format!("{key}-incorrect-md5"))
            .body(ByteStream::from_static(content_bytes))
            .content_md5(&incorrect_md5)
            .send()
            .await;

        // This should fail with a checksum mismatch error
        assert!(result.is_err(), "Expected checksum mismatch error for incorrect MD5");

        // Test with correct MD5 but wrong content (should fail)
        let wrong_content = "This is different content";
        let wrong_md5_digest = md5::compute(wrong_content.as_bytes());
        let wrong_md5_hash = base64_simd::STANDARD.encode_to_string(wrong_md5_digest.as_ref());

        let result = s3
            .put_object()
            .bucket(bucket)
            .key(format!("{key}-wrong-content"))
            .body(ByteStream::from_static(content_bytes)) // Using original content
            .content_md5(&wrong_md5_hash) // But wrong MD5
            .send()
            .await;

        // This should also fail
        assert!(result.is_err(), "Expected checksum mismatch error for wrong content with correct MD5");

        Ok(())
    }
}

// Copy test fixture
struct Copy {
    s3: aws_sdk_s3::Client,
    bucket: String,
    source_key: String,
    dest_key: String,
}

impl TestFixture<Basic> for Copy {
    #[tracing::instrument(skip_all)]
    async fn setup(suite: Arc<Basic>) -> Result<Self> {
        let s3 = &suite.s3;
        let bucket = "test-copy";
        let source_key = "source-file";
        let dest_key = "dest-file";

        delete_object_loose(s3, bucket, source_key).await?;
        delete_object_loose(s3, bucket, dest_key).await?;
        delete_bucket_loose(s3, bucket).await?;

        create_bucket(s3, bucket).await?;

        Ok(Self {
            s3: suite.s3.clone(),
            bucket: bucket.to_owned(),
            source_key: source_key.to_owned(),
            dest_key: dest_key.to_owned(),
        })
    }

    #[tracing::instrument(skip_all)]
    async fn teardown(self) -> Result {
        let Self {
            s3,
            bucket,
            source_key,
            dest_key,
        } = &self;

        delete_object_loose(s3, bucket, source_key).await?;
        delete_object_loose(s3, bucket, dest_key).await?;
        delete_bucket_loose(s3, bucket).await?;

        Ok(())
    }
}

impl Copy {
    async fn test_copy_object(self: Arc<Self>) -> Result {
        let s3 = &self.s3;
        let bucket = self.bucket.as_str();
        let source_key = self.source_key.as_str();
        let dest_key = self.dest_key.as_str();

        let content = "content to be copied";

        // Put source object
        s3.put_object()
            .bucket(bucket)
            .key(source_key)
            .body(ByteStream::from_static(content.as_bytes()))
            .send()
            .await?;

        // Copy object
        s3.copy_object()
            .bucket(bucket)
            .key(dest_key)
            .copy_source(format!("{bucket}/{source_key}"))
            .send()
            .await?;

        // Verify destination object
        let resp = s3.get_object().bucket(bucket).key(dest_key).send().await?;
        let body = resp.body.collect().await?;
        let body = String::from_utf8(body.to_vec())?;
        assert_eq!(body, content);

        // Verify source object still exists
        let resp = s3.get_object().bucket(bucket).key(source_key).send().await?;
        let body = resp.body.collect().await?;
        let body = String::from_utf8(body.to_vec())?;
        assert_eq!(body, content);

        Ok(())
    }
}

struct WithSizeHint<T> {
    inner: T,
    size_hint: usize,
}

impl<T> WithSizeHint<T> {
    pub fn new(inner: T, size_hint: usize) -> Self {
        Self { inner, size_hint }
    }
}

impl<T> http_body::Body for WithSizeHint<T>
where
    T: http_body::Body + Unpin,
{
    type Data = T::Data;
    type Error = T::Error;

    fn poll_frame(
        self: std::pin::Pin<&mut Self>,
        cx: &mut std::task::Context<'_>,
    ) -> std::task::Poll<Option<std::result::Result<http_body::Frame<Self::Data>, Self::Error>>> {
        let this = self.get_mut();
        std::pin::Pin::new(&mut this.inner).poll_frame(cx)
    }

    fn is_end_stream(&self) -> bool {
        self.inner.is_end_stream()
    }

    fn size_hint(&self) -> http_body::SizeHint {
        let mut hint = self.inner.size_hint();
        hint.set_exact(self.size_hint as u64);
        hint
    }
}<|MERGE_RESOLUTION|>--- conflicted
+++ resolved
@@ -448,10 +448,6 @@
             let body = std::mem::replace(&mut resp.body, ByteStream::new(SdkBody::empty()))
                 .collect()
                 .await?;
-<<<<<<< HEAD
-            // let body = resp.body.collect().await?;
-=======
->>>>>>> e2c07233
             let body = String::from_utf8(body.to_vec())?;
             assert_eq!(body, "a".repeat(70 * 1024));
 
@@ -471,11 +467,6 @@
     }
 
     async fn test_put_object_with_content_checksums(self: Arc<Self>) -> Result {
-<<<<<<< HEAD
-=======
-        use base64::Engine;
-
->>>>>>> e2c07233
         let s3 = &self.s3;
         let bucket = self.bucket.as_str();
         let key = "file-with-content-checksums";
